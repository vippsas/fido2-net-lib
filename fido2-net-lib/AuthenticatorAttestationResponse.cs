﻿using System;
using System.Collections.Generic;
using System.Linq;
using System.Security.Cryptography;
using System.Security.Cryptography.X509Certificates;
using System.Text;
namespace fido2NetLib
{
    /// <summary>
    /// The AuthenticatorAttestationResponse interface represents the authenticator's response to a client’s request for the creation of a new public key credential.
    /// It contains information about the new credential that can be used to identify it for later use, and metadata that can be used by the Relying Party to assess the characteristics of the credential during registration.
    /// </summary>
    public class AuthenticatorAttestationResponse : AuthenticatorResponse
    {
        public static readonly Dictionary<int, HashAlgorithmName> algMap = new Dictionary<int, HashAlgorithmName>
        {
            {-7, HashAlgorithmName.SHA256},
            {-35, HashAlgorithmName.SHA384 },
            {-36, HashAlgorithmName.SHA512 }
        };

        private AuthenticatorAttestationResponse(byte[] clientDataJson) : base(clientDataJson)
        {
        }

        public string HashAlgorithm { get; set; }
        public Dictionary<string, object> ClientExtensions { get; set; }

        public ParsedAttestionObject AttestionObject { get; set; }
        public AuthenticatorAttestationRawResponse Raw { get; private set; }

        public static AuthenticatorAttestationResponse Parse(AuthenticatorAttestationRawResponse rawResponse)
        {
            var rawAttestionObj = rawResponse.Response.AttestationObject;
            var cborAttestion = PeterO.Cbor.CBORObject.DecodeFromBytes(rawAttestionObj);

            var response = new AuthenticatorAttestationResponse(rawResponse.Response.ClientDataJson)
            {
                Raw = rawResponse,
                AttestionObject = new ParsedAttestionObject()
                {
                    Fmt = cborAttestion["fmt"].AsString(),
                    AttStmt = cborAttestion["attStmt"], // convert to dictionary?
                    AuthData = cborAttestion["authData"].GetByteString()
                }
            };

            return response;
        }

        public AttestationVerificationData Verify(CredentialCreateOptions options, string expectedOrigin)
        {
            var result = new AttestationVerificationData();

            BaseVerify(expectedOrigin, options.Challenge);
            // verify challenge is same as we expected
            // verify origin
            // done in baseclass

            if (Type != "webauthn.create") throw new Fido2VerificationException();


            // 6
            //todo:  Verify that the value of C.tokenBinding.status matches the state of Token Binding for the TLS connection over which the assertion was obtained.If Token Binding was used on that TLS connection, also verify that C.tokenBinding.id matches the base64url encoding of the Token Binding ID for the connection.

            // 7
            // Compute the hash of response.clientDataJSON using SHA - 256.
            byte[] hashedClientDataJson;
            byte[] hashedRpId;
            using (var sha = SHA256.Create())
            {
                hashedClientDataJson = sha.ComputeHash(Raw.Response.ClientDataJson);
                hashedRpId = sha.ComputeHash(Encoding.UTF8.GetBytes(options.Rp.Id));
            }

            // 9 
            // Verify that the RP ID hash in authData is indeed the SHA - 256 hash of the RP ID expected by the RP.
            var hash = AuthDataHelper.GetRpIdHash(AttestionObject.AuthData);
            if (!hash.SequenceEqual(hashedRpId)) throw new Fido2VerificationException();

            // 10
            // Verify that the User Present bit of the flags in authData is set.
            if (!AuthDataHelper.IsUserPresent(AttestionObject.AuthData)) throw new Fido2VerificationException();

            // 11 
            // If user verification is required for this registration, verify that the User Verified bit of the flags in authData is set.
            var userVerified = AuthDataHelper.IsUserVerified(AttestionObject.AuthData);

            // 12
            // Verify that the values of the client extension outputs in clientExtensionResults and the authenticator extension outputs in the extensions in authData are as expected
            // todo: Implement sort of like this: ClientExtensions.Keys.Any(x => options.extensions.contains(x);

            // A COSEAlgorithmIdentifier containing the identifier of the algorithm used to generate the attestation signature
            var alg = AttestionObject.AttStmt["alg"];
            // A byte string containing the attestation signature
            var sig = AttestionObject.AttStmt["sig"];
            // The elements of this array contain attestnCert and its certificate chain, each encoded in X.509 format
            var x5c = AttestionObject.AttStmt["x5c"];
            // The identifier of the ECDAA-Issuer public key
            var ecdaaKeyId = AttestionObject.AttStmt["ecdaaKeyId"];

<<<<<<< HEAD
            if (AttestionObject.Fmt == "none")
            {

                // todo: Refactor publickeyu2f extraction to method.
                var credentialId = AuthDataHelper.GetAttestionData(AttestionObject.AuthData).credId.ToArray();
                var credentialIdPublicKey = PeterO.Cbor.CBORObject.DecodeFromBytes(AuthDataHelper.GetAttestionData(AttestionObject.AuthData).credentialPublicKey.ToArray());

                //var COSE_kty = credentialIdPublicKey[PeterO.Cbor.CBORObject.FromObject(1)]; // 2 == EC2
                //var COSE_alg = credentialIdPublicKey[PeterO.Cbor.CBORObject.FromObject(3)]; // -7 == ES256 signature 
                //var COSE_crv = credentialIdPublicKey[PeterO.Cbor.CBORObject.FromObject(-1)]; // 1 == P-256 curve 
                var x = credentialIdPublicKey[PeterO.Cbor.CBORObject.FromObject(-2)].GetByteString();
                var y = credentialIdPublicKey[PeterO.Cbor.CBORObject.FromObject(-3)].GetByteString();
                var publicKeyU2F = new byte[1 + x.Length + y.Length];
                publicKeyU2F[0] = 0x4; // uncompressed
                var offset = 1;

                

                // specifics for CngKey. Should also switch length of byte array from 1 + to 8+ and remove 0x4 byte write.
                //var keyType = new byte[] { 0x45, 0x43, 0x53, 0x31 };
                //var keyLength = new byte[] { 0x20, 0x00, 0x00, 0x00 };
                //keyType.CopyTo(publicKeyU2F, offset);
                //offset += keyType.Length;
                //keyLength.CopyTo(publicKeyU2F, offset);
                //offset += keyLength.Length;

                x.CopyTo(publicKeyU2F, offset);
                offset += x.Length;
                y.CopyTo(publicKeyU2F, offset);

                result.PublicKey = publicKeyU2F;
                result.CredentialId = credentialId;

                // test code...
                //var cng = CngKey.Import(publicKeyU2F, CngKeyBlobFormat.EccPublicBlob);
                //var s = cng.ToString();
                //var s2 = cng.Export(CngKeyBlobFormat.EccPublicBlob);
                //var s3 = System.Text.Encoding.UTF8.GetString(s2);
                //var s4 = BitConverter.ToString(publicKeyU2F);
                //var credId = BitConverter.ToString(credentialId);
                //var pubKey = new ECDsaCng(cng);





                // Validate that alg matches the algorithm of the credentialPublicKey in authenticatorData
                //if (true != algLookup[alg.AsInt32()].Equals(pubKey.Key.Algorithm)) throw new Fido2VerificationException();
                // Verify that sig is a valid signature over the concatenation of authenticatorData and clientDataHash using the credential public key with alg
                //if (true != pubKey.VerifyData(data, parsedSignature, algLookup[alg.AsInt32()])) throw new Fido2VerificationException();
            }

            if (AttestionObject.Fmt == "fido-u2f")
            {
                var parsedSignature = AuthDataHelper.ParseSigData(sig.GetByteString());
                // validate format
                if (!(
                    AttestionObject.AttStmt.ContainsKey("x5c") &&
                    AttestionObject.AttStmt.ContainsKey("sig")
                    )) throw new Fido2VerificationException("Format is invalid");

                // 1. Verify that attStmt is valid CBOR conforming to the syntax defined above and perform CBOR decoding on it to extract the contained fields.
                if (x5c.Count != 1) throw new Fido2VerificationException();

                // 2a. the attestation certificate attestnCert MUST be the first element in the array
                var cert = new X509Certificate2(x5c.Values.First().GetByteString());
                var pubKey = (ECDsaCng)cert.GetECDsaPublicKey();

                // 2b. If certificate public key is not an Elliptic Curve (EC) public key over the P-256 curve, terminate this algorithm and return an appropriate error
                if (CngAlgorithm.ECDsaP256 != pubKey.Key.Algorithm) throw new Fido2VerificationException();

                // 3. Extract the claimed rpIdHash from authenticatorData, and the claimed credentialId and credentialPublicKey from authenticatorData
                var credentialId = AuthDataHelper.GetAttestionData(AttestionObject.AuthData).credId.ToArray();
                var credentialIdPublicKey = PeterO.Cbor.CBORObject.DecodeFromBytes(AuthDataHelper.GetAttestionData(AttestionObject.AuthData).credentialPublicKey.ToArray());

                // 4. Convert the COSE_KEY formatted credentialPublicKey (see Section 7 of [RFC8152]) to CTAP1/U2F public Key format
                var COSE_kty = credentialIdPublicKey[PeterO.Cbor.CBORObject.FromObject(1)]; // 2 == EC2
                var COSE_alg = credentialIdPublicKey[PeterO.Cbor.CBORObject.FromObject(3)]; // -7 == ES256 signature 
                var COSE_crv = credentialIdPublicKey[PeterO.Cbor.CBORObject.FromObject(-1)]; // 1 == P-256 curve 
                var x = credentialIdPublicKey[PeterO.Cbor.CBORObject.FromObject(-2)].GetByteString();
                var y = credentialIdPublicKey[PeterO.Cbor.CBORObject.FromObject(-3)].GetByteString();
                var publicKeyU2F = new byte[1 + x.Length + y.Length];
                publicKeyU2F[0] = 0x4; // uncompressed
                var offset = 1;
                x.CopyTo(publicKeyU2F, offset);
                offset += x.Length;
                y.CopyTo(publicKeyU2F, offset);

                // 5. Let verificationData be the concatenation of (0x00 || rpIdHash || clientDataHash || credentialId || publicKeyU2F)
                var verificationData = new byte[1 + hashedRpId.Length + hashedClientDataJson.Length + credentialId.Length + publicKeyU2F.Length];
                verificationData[0] = 0x00;
                offset = 1;
                hashedRpId.CopyTo(verificationData, offset);
                offset += hashedRpId.Length;
                hashedClientDataJson.CopyTo(verificationData, offset);
                offset += hashedClientDataJson.Length;
                credentialId.CopyTo(verificationData, offset);
                offset += credentialId.Length;
                publicKeyU2F.CopyTo(verificationData, offset);

                result.PublicKey = publicKeyU2F;
                result.CredentialId = credentialId;

                // 6. Verify the sig using verificationData and certificate public key
                if (true != pubKey.VerifyData(verificationData, parsedSignature.ToArray(), algLookup[COSE_alg.AsInt32()])) throw new Fido2VerificationException();
            }
            /**
             * If validation is successful, obtain a list of acceptable trust anchors (attestation root certificates or ECDAA-Issuer public keys) for that attestation type and attestation statement format fmt, from a trusted source or from policy. For example, the FIDO Metadata Service [FIDOMetadataService] provides one way to obtain such information, using the aaguid in the attestedCredentialData in authData.
             */
            if (AttestionObject.Fmt == "packed")
=======
            // 13
            // Determine the attestation statement format by performing a USASCII case-sensitive match on fmt against the set of supported WebAuthn Attestation Statement Format Identifier values. The up-to-date list of registered WebAuthn Attestation Statement Format Identifier values is maintained in the in the IANA registry of the same name [WebAuthn-Registries].
            // https://www.w3.org/TR/webauthn/#defined-attestation-formats
            switch (AttestionObject.Fmt)
>>>>>>> 37fd4b62
            {
                // 14
                // validate the attStmt

                case "none":
                    if (0 != AttestionObject.AttStmt.Keys.Count && 0 != AttestionObject.AttStmt.Values.Count) throw new Fido2VerificationException("Attestation format none should have no attestation statement");
                    break;

                case "tpm":
                    // TODO: Implement TPM attestation validation
                    throw new Fido2VerificationException("Not yet implemented");
                    break;

                case "android-key":
                    // TODO: Implement Android Key attestation validation
                    throw new Fido2VerificationException("Not yet implemented");
                    break;

                case "android-safetynet":
                    // TODO: Implement Android SafetyNet attestation validation
                    throw new Fido2VerificationException("Not yet implemented");
                    break;

                case "fido-u2f":
                    var parsedSignature = AuthDataHelper.ParseSigData(sig.GetByteString());
                    // validate format
                    if (!(
                        AttestionObject.AttStmt.ContainsKey("x5c") &&
                        AttestionObject.AttStmt.ContainsKey("sig")
                        )) throw new Fido2VerificationException("Format is invalid");

                    // 1. Verify that attStmt is valid CBOR conforming to the syntax defined above and perform CBOR decoding on it to extract the contained fields.
                    if (x5c.Count != 1) throw new Fido2VerificationException();

                    // 2a. the attestation certificate attestnCert MUST be the first element in the array
                    var cert = new X509Certificate2(x5c.Values.First().GetByteString());

                    // 2b. If certificate public key is not an Elliptic Curve (EC) public key over the P-256 curve, terminate this algorithm and return an appropriate error
                    var pubKey = (ECDsaCng)cert.GetECDsaPublicKey();
                    if (CngAlgorithm.ECDsaP256 != pubKey.Key.Algorithm) throw new Fido2VerificationException();

                    // 3. Extract the claimed rpIdHash from authenticatorData, and the claimed credentialId and credentialPublicKey from authenticatorData
                    var credentialId = AuthDataHelper.GetAttestionData(AttestionObject.AuthData).credId.ToArray();
                    var credentialPublicKey = PeterO.Cbor.CBORObject.DecodeFromBytes(AuthDataHelper.GetAttestionData(AttestionObject.AuthData).credentialPublicKey.ToArray());

                    // 4. Convert the COSE_KEY formatted credentialPublicKey (see Section 7 of [RFC8152]) to CTAP1/U2F public Key format
                    var publicKeyU2F = AuthDataHelper.U2FKeyFromCOSEKey(credentialPublicKey).publicKeyU2F.ToArray();
                    var COSE_alg = AuthDataHelper.U2FKeyFromCOSEKey(credentialPublicKey).COSE_alg;

                    // 5. Let verificationData be the concatenation of (0x00 || rpIdHash || clientDataHash || credentialId || publicKeyU2F)
                    var verificationData = new byte[1] { 0x00 };
                    verificationData = verificationData.Concat(hashedRpId).Concat(hashedClientDataJson).Concat(credentialId).Concat(publicKeyU2F).ToArray();
                    
                    // 6. Verify the sig using verificationData and certificate public key
                    if (true != pubKey.VerifyData(verificationData, parsedSignature.ToArray(), algMap[COSE_alg])) throw new Fido2VerificationException();
                    break;
                /**
                 * If validation is successful, obtain a list of acceptable trust anchors (attestation root certificates or ECDAA-Issuer public keys) for that attestation type and attestation statement format fmt, from a trusted source or from policy. For example, the FIDO Metadata Service [FIDOMetadataService] provides one way to obtain such information, using the aaguid in the attestedCredentialData in authData.
                 */
                case "packed":
            
                    var packedParsedSignature = AuthDataHelper.ParseSigData(sig.GetByteString());
                    byte[] data = new byte[AttestionObject.AuthData.Length + hashedClientDataJson.Length];
                    AttestionObject.AuthData.CopyTo(data, 0);
                    hashedClientDataJson.CopyTo(data, AttestionObject.AuthData.Length);

                    // If x5c is present, this indicates that the attestation type is not ECDAA
                    if (null != x5c)
                    {
                        // The attestation certificate attestnCert MUST be the first element in the array.
                        var packedCert = new X509Certificate2(x5c.Values.First().GetByteString());

                        // 2a. Verify that sig is a valid signature over the concatenation of authenticatorData and clientDataHash 
                        // using the attestation public key in attestnCert with the algorithm specified in alg
                        var packedPubKey = (ECDsaCng)packedCert.GetECDsaPublicKey(); // attestation public key
                        if (true != packedPubKey.VerifyData(data, packedParsedSignature, algMap[alg.AsInt32()])) throw new Fido2VerificationException();
                        
                        // 2b. Version MUST be set to 3
                        if (3 != packedCert.Version) throw new Fido2VerificationException();
                        
                        // Subject field MUST contain C, O, OU, CN
                        // OU must match "Authenticator Attestation"
                        if (true != AuthDataHelper.IsValidPackedAttnCertSubject(packedCert.Subject)) throw new Fido2VerificationException("Invalid attestation cert subject");

                        // 2c. If the related attestation root certificate is used for multiple authenticator models, 
                        // the Extension OID 1.3.6.1.4.1.45724.1.1.4 (id-fido-gen-ce-aaguid) MUST be present, containing the AAGUID as a 16-byte OCTET STRING
                        // verify that the value of this extension matches the aaguid in authenticatorData
                        var aaguid = AuthDataHelper.AaguidFromAttnCertExts(packedCert.Extensions);
                        if (!aaguid.SequenceEqual(AuthDataHelper.GetAttestionData(AttestionObject.AuthData).aaguid.ToArray())) throw new Fido2VerificationException();

                        // 2d. The Basic Constraints extension MUST have the CA component set to false
                        if (AuthDataHelper.IsAttnCertCACert(packedCert.Extensions)) throw new Fido2VerificationException();

                        // id-fido-u2f-ce-transports 
                        var u2ftransports = AuthDataHelper.U2FTransportsFromAttnCert(packedCert.Extensions);
                    }
<<<<<<< HEAD
                    // The Basic Constraints extension MUST have the CA component set to false
                    if (false == BasicConstraintsFound) throw new Fido2VerificationException();
                }
                // If ecdaaKeyId is present, then the attestation type is ECDAA
                else if (null != ecdaaKeyId)
                {
                    var cert = new X509Certificate2(ecdaaKeyId.GetByteString());
                    var pubKey = (ECDsaCng)cert.GetECDsaPublicKey();
                    if (true != pubKey.VerifyData(data, parsedSignature.ToArray())) throw new Fido2VerificationException();
                }
                // If neither x5c nor ecdaaKeyId is present, self attestation is in use
                else
                {
                    var cert = new X509Certificate2(AuthDataHelper.GetAttestionData(AttestionObject.AuthData).credentialPublicKey.ToArray());
                    var pubKey = (ECDsaCng)cert.GetECDsaPublicKey();
                    result.PublicKey = pubKey.Key.Export(CngKeyBlobFormat.EccPublicBlob); // todo: is this right?.

                    // Validate that alg matches the algorithm of the credentialPublicKey in authenticatorData
                    if (true != algLookup[alg.AsInt32()].Equals(pubKey.Key.Algorithm)) throw new Fido2VerificationException();
                    // Verify that sig is a valid signature over the concatenation of authenticatorData and clientDataHash using the credential public key with alg
                    if (true != pubKey.VerifyData(data, parsedSignature, algLookup[alg.AsInt32()])) throw new Fido2VerificationException();
                }
=======
                    // If ecdaaKeyId is present, then the attestation type is ECDAA
                    else if (null != ecdaaKeyId)
                    {
                        var packedCert = new X509Certificate2(ecdaaKeyId.GetByteString());
                        var packedPubKey = (ECDsaCng)packedCert.GetECDsaPublicKey();
                        if (true != packedPubKey.VerifyData(data, packedParsedSignature.ToArray(), algMap[alg.AsInt32()])) throw new Fido2VerificationException();
                    }
                    // If neither x5c nor ecdaaKeyId is present, self attestation is in use
                    else
                    {
                        var packedCert = new X509Certificate2(AuthDataHelper.GetAttestionData(AttestionObject.AuthData).credentialPublicKey.ToArray());
                        var packedPubKey = (ECDsaCng)packedCert.GetECDsaPublicKey();
                        // Validate that alg matches the algorithm of the credentialPublicKey in authenticatorData
                        if (true != algMap[alg.AsInt32()].Equals(packedPubKey.Key.Algorithm)) throw new Fido2VerificationException();
                        // Verify that sig is a valid signature over the concatenation of authenticatorData and clientDataHash using the credential public key with alg
                        if (true != packedPubKey.VerifyData(data, packedParsedSignature, algMap[alg.AsInt32()])) throw new Fido2VerificationException();
                    }
                    break;

                default: throw new Fido2VerificationException("Missing or unknown attestation type");
>>>>>>> 37fd4b62
            }

            return result;
        }

        /// <summary>
        /// The AttestationObject after CBOR parsing
        /// </summary>
        public class ParsedAttestionObject
        {
            public string Fmt { get; set; }
            public byte[] AuthData { get; set; }
            public PeterO.Cbor.CBORObject AttStmt { get; set; }
        }
    }
}<|MERGE_RESOLUTION|>--- conflicted
+++ resolved
@@ -99,123 +99,10 @@
             // The identifier of the ECDAA-Issuer public key
             var ecdaaKeyId = AttestionObject.AttStmt["ecdaaKeyId"];
 
-<<<<<<< HEAD
-            if (AttestionObject.Fmt == "none")
-            {
-
-                // todo: Refactor publickeyu2f extraction to method.
-                var credentialId = AuthDataHelper.GetAttestionData(AttestionObject.AuthData).credId.ToArray();
-                var credentialIdPublicKey = PeterO.Cbor.CBORObject.DecodeFromBytes(AuthDataHelper.GetAttestionData(AttestionObject.AuthData).credentialPublicKey.ToArray());
-
-                //var COSE_kty = credentialIdPublicKey[PeterO.Cbor.CBORObject.FromObject(1)]; // 2 == EC2
-                //var COSE_alg = credentialIdPublicKey[PeterO.Cbor.CBORObject.FromObject(3)]; // -7 == ES256 signature 
-                //var COSE_crv = credentialIdPublicKey[PeterO.Cbor.CBORObject.FromObject(-1)]; // 1 == P-256 curve 
-                var x = credentialIdPublicKey[PeterO.Cbor.CBORObject.FromObject(-2)].GetByteString();
-                var y = credentialIdPublicKey[PeterO.Cbor.CBORObject.FromObject(-3)].GetByteString();
-                var publicKeyU2F = new byte[1 + x.Length + y.Length];
-                publicKeyU2F[0] = 0x4; // uncompressed
-                var offset = 1;
-
-                
-
-                // specifics for CngKey. Should also switch length of byte array from 1 + to 8+ and remove 0x4 byte write.
-                //var keyType = new byte[] { 0x45, 0x43, 0x53, 0x31 };
-                //var keyLength = new byte[] { 0x20, 0x00, 0x00, 0x00 };
-                //keyType.CopyTo(publicKeyU2F, offset);
-                //offset += keyType.Length;
-                //keyLength.CopyTo(publicKeyU2F, offset);
-                //offset += keyLength.Length;
-
-                x.CopyTo(publicKeyU2F, offset);
-                offset += x.Length;
-                y.CopyTo(publicKeyU2F, offset);
-
-                result.PublicKey = publicKeyU2F;
-                result.CredentialId = credentialId;
-
-                // test code...
-                //var cng = CngKey.Import(publicKeyU2F, CngKeyBlobFormat.EccPublicBlob);
-                //var s = cng.ToString();
-                //var s2 = cng.Export(CngKeyBlobFormat.EccPublicBlob);
-                //var s3 = System.Text.Encoding.UTF8.GetString(s2);
-                //var s4 = BitConverter.ToString(publicKeyU2F);
-                //var credId = BitConverter.ToString(credentialId);
-                //var pubKey = new ECDsaCng(cng);
-
-
-
-
-
-                // Validate that alg matches the algorithm of the credentialPublicKey in authenticatorData
-                //if (true != algLookup[alg.AsInt32()].Equals(pubKey.Key.Algorithm)) throw new Fido2VerificationException();
-                // Verify that sig is a valid signature over the concatenation of authenticatorData and clientDataHash using the credential public key with alg
-                //if (true != pubKey.VerifyData(data, parsedSignature, algLookup[alg.AsInt32()])) throw new Fido2VerificationException();
-            }
-
-            if (AttestionObject.Fmt == "fido-u2f")
-            {
-                var parsedSignature = AuthDataHelper.ParseSigData(sig.GetByteString());
-                // validate format
-                if (!(
-                    AttestionObject.AttStmt.ContainsKey("x5c") &&
-                    AttestionObject.AttStmt.ContainsKey("sig")
-                    )) throw new Fido2VerificationException("Format is invalid");
-
-                // 1. Verify that attStmt is valid CBOR conforming to the syntax defined above and perform CBOR decoding on it to extract the contained fields.
-                if (x5c.Count != 1) throw new Fido2VerificationException();
-
-                // 2a. the attestation certificate attestnCert MUST be the first element in the array
-                var cert = new X509Certificate2(x5c.Values.First().GetByteString());
-                var pubKey = (ECDsaCng)cert.GetECDsaPublicKey();
-
-                // 2b. If certificate public key is not an Elliptic Curve (EC) public key over the P-256 curve, terminate this algorithm and return an appropriate error
-                if (CngAlgorithm.ECDsaP256 != pubKey.Key.Algorithm) throw new Fido2VerificationException();
-
-                // 3. Extract the claimed rpIdHash from authenticatorData, and the claimed credentialId and credentialPublicKey from authenticatorData
-                var credentialId = AuthDataHelper.GetAttestionData(AttestionObject.AuthData).credId.ToArray();
-                var credentialIdPublicKey = PeterO.Cbor.CBORObject.DecodeFromBytes(AuthDataHelper.GetAttestionData(AttestionObject.AuthData).credentialPublicKey.ToArray());
-
-                // 4. Convert the COSE_KEY formatted credentialPublicKey (see Section 7 of [RFC8152]) to CTAP1/U2F public Key format
-                var COSE_kty = credentialIdPublicKey[PeterO.Cbor.CBORObject.FromObject(1)]; // 2 == EC2
-                var COSE_alg = credentialIdPublicKey[PeterO.Cbor.CBORObject.FromObject(3)]; // -7 == ES256 signature 
-                var COSE_crv = credentialIdPublicKey[PeterO.Cbor.CBORObject.FromObject(-1)]; // 1 == P-256 curve 
-                var x = credentialIdPublicKey[PeterO.Cbor.CBORObject.FromObject(-2)].GetByteString();
-                var y = credentialIdPublicKey[PeterO.Cbor.CBORObject.FromObject(-3)].GetByteString();
-                var publicKeyU2F = new byte[1 + x.Length + y.Length];
-                publicKeyU2F[0] = 0x4; // uncompressed
-                var offset = 1;
-                x.CopyTo(publicKeyU2F, offset);
-                offset += x.Length;
-                y.CopyTo(publicKeyU2F, offset);
-
-                // 5. Let verificationData be the concatenation of (0x00 || rpIdHash || clientDataHash || credentialId || publicKeyU2F)
-                var verificationData = new byte[1 + hashedRpId.Length + hashedClientDataJson.Length + credentialId.Length + publicKeyU2F.Length];
-                verificationData[0] = 0x00;
-                offset = 1;
-                hashedRpId.CopyTo(verificationData, offset);
-                offset += hashedRpId.Length;
-                hashedClientDataJson.CopyTo(verificationData, offset);
-                offset += hashedClientDataJson.Length;
-                credentialId.CopyTo(verificationData, offset);
-                offset += credentialId.Length;
-                publicKeyU2F.CopyTo(verificationData, offset);
-
-                result.PublicKey = publicKeyU2F;
-                result.CredentialId = credentialId;
-
-                // 6. Verify the sig using verificationData and certificate public key
-                if (true != pubKey.VerifyData(verificationData, parsedSignature.ToArray(), algLookup[COSE_alg.AsInt32()])) throw new Fido2VerificationException();
-            }
-            /**
-             * If validation is successful, obtain a list of acceptable trust anchors (attestation root certificates or ECDAA-Issuer public keys) for that attestation type and attestation statement format fmt, from a trusted source or from policy. For example, the FIDO Metadata Service [FIDOMetadataService] provides one way to obtain such information, using the aaguid in the attestedCredentialData in authData.
-             */
-            if (AttestionObject.Fmt == "packed")
-=======
             // 13
             // Determine the attestation statement format by performing a USASCII case-sensitive match on fmt against the set of supported WebAuthn Attestation Statement Format Identifier values. The up-to-date list of registered WebAuthn Attestation Statement Format Identifier values is maintained in the in the IANA registry of the same name [WebAuthn-Registries].
             // https://www.w3.org/TR/webauthn/#defined-attestation-formats
             switch (AttestionObject.Fmt)
->>>>>>> 37fd4b62
             {
                 // 14
                 // validate the attStmt
@@ -312,30 +199,6 @@
                         // id-fido-u2f-ce-transports 
                         var u2ftransports = AuthDataHelper.U2FTransportsFromAttnCert(packedCert.Extensions);
                     }
-<<<<<<< HEAD
-                    // The Basic Constraints extension MUST have the CA component set to false
-                    if (false == BasicConstraintsFound) throw new Fido2VerificationException();
-                }
-                // If ecdaaKeyId is present, then the attestation type is ECDAA
-                else if (null != ecdaaKeyId)
-                {
-                    var cert = new X509Certificate2(ecdaaKeyId.GetByteString());
-                    var pubKey = (ECDsaCng)cert.GetECDsaPublicKey();
-                    if (true != pubKey.VerifyData(data, parsedSignature.ToArray())) throw new Fido2VerificationException();
-                }
-                // If neither x5c nor ecdaaKeyId is present, self attestation is in use
-                else
-                {
-                    var cert = new X509Certificate2(AuthDataHelper.GetAttestionData(AttestionObject.AuthData).credentialPublicKey.ToArray());
-                    var pubKey = (ECDsaCng)cert.GetECDsaPublicKey();
-                    result.PublicKey = pubKey.Key.Export(CngKeyBlobFormat.EccPublicBlob); // todo: is this right?.
-
-                    // Validate that alg matches the algorithm of the credentialPublicKey in authenticatorData
-                    if (true != algLookup[alg.AsInt32()].Equals(pubKey.Key.Algorithm)) throw new Fido2VerificationException();
-                    // Verify that sig is a valid signature over the concatenation of authenticatorData and clientDataHash using the credential public key with alg
-                    if (true != pubKey.VerifyData(data, parsedSignature, algLookup[alg.AsInt32()])) throw new Fido2VerificationException();
-                }
-=======
                     // If ecdaaKeyId is present, then the attestation type is ECDAA
                     else if (null != ecdaaKeyId)
                     {
@@ -356,7 +219,6 @@
                     break;
 
                 default: throw new Fido2VerificationException("Missing or unknown attestation type");
->>>>>>> 37fd4b62
             }
 
             return result;
