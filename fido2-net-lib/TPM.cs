--- conflicted
+++ resolved
@@ -94,15 +94,9 @@
             Raw = certInfo;
             var offset = 0;
             Magic = AuthDataHelper.GetSizedByteArray(certInfo, ref offset, 4);
-<<<<<<< HEAD
-            if (null == Magic || 0xff544347 != BitConverter.ToUInt32(Magic.ToArray().Reverse().ToArray())) throw new Fido2VerificationException("Bad magic number in certInfo");
-            Type = AuthDataHelper.GetSizedByteArray(certInfo, ref offset, 2);
-            if (null == Type || 0x8017 != BitConverter.ToUInt16(Type.ToArray().Reverse().ToArray())) throw new Fido2VerificationException("Bad structure tag in certInfo");
-=======
             if (0xff544347 != BitConverter.ToUInt32(Magic.ToArray().Reverse().ToArray(), 0)) throw new Fido2VerificationException("Bad magic number " + Magic.ToString());
             Type = AuthDataHelper.GetSizedByteArray(certInfo, ref offset, 2);
             if (0x8017 != BitConverter.ToUInt16(Type.ToArray().Reverse().ToArray(), 0)) throw new Fido2VerificationException("Bad structure tag " + Type.ToString());
->>>>>>> 66533928
             QualifiedSigner = AuthDataHelper.GetSizedByteArray(certInfo, ref offset);
             ExtraData = AuthDataHelper.GetSizedByteArray(certInfo, ref offset);
             if (null == ExtraData || 0 == ExtraData.Length) throw new Fido2VerificationException("Bad extraData in certInfo");
