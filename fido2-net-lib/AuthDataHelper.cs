--- conflicted
+++ resolved
@@ -10,14 +10,6 @@
     /// </summary>
     public static class AuthDataHelper
     {
-<<<<<<< HEAD
-        /// <summary>
-        /// Parses the encoded Signature data to a byte array (DER  / ASN.1 decode)
-        /// todo: Improve this notes
-        /// </summary>
-        /// <param name="sigData"></param>
-        /// <returns></returns>
-=======
         public static ReadOnlySpan<byte> AaguidFromAttnCertExts(X509ExtensionCollection exts)
         {
             var aaguid = new byte[16];
@@ -37,6 +29,7 @@
             }
             return aaguid;
         }
+
         public static bool IsAttnCertCACert(X509ExtensionCollection exts)
         {
             foreach (var ext in exts)
@@ -49,6 +42,7 @@
             }
             return true;
         }
+
         public static int U2FTransportsFromAttnCert(X509ExtensionCollection exts)
         {
             var u2ftransports = 0;
@@ -77,6 +71,7 @@
                 0 != dictSubject["CN"].Length ||
                 "Authenticator Attestation" == dictSubject["OU"].ToString());
         }
+
         public static (Memory<byte> publicKeyU2F, int COSE_alg) U2FKeyFromCOSEKey(PeterO.Cbor.CBORObject COSEKey)
         {
             var COSE_kty = COSEKey[PeterO.Cbor.CBORObject.FromObject(1)]; // 2 == EC2
@@ -88,7 +83,7 @@
             publicKeyU2F = publicKeyU2F.Concat(x).Concat(y).ToArray();
             return (publicKeyU2F, COSE_alg.AsInt32());
         }
->>>>>>> 37fd4b62
+        
         public static ReadOnlySpan<byte> ParseSigData(ReadOnlySpan<byte> sigData)
         {
             /*
