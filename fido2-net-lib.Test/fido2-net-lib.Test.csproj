<Project Sdk="Microsoft.NET.Sdk">

  <PropertyGroup>
    <TargetFramework>netcoreapp2.1</TargetFramework>

    <IsPackable>false</IsPackable>
  </PropertyGroup>

  <ItemGroup>
<<<<<<< HEAD
    <None Remove="assertionNoneOptions.json" />
    <None Remove="assertionNoneResponse.json" />
    <None Remove="attestionNoneOptions.json" />
    <None Remove="attestionNoneResponse.json" />
=======
    <None Remove="attestationOptionsNone.json" />
    <None Remove="attestationOptionsPacked.json" />
    <None Remove="attestationOptionsU2F.json" />
    <None Remove="attestationResultsNone.json" />
    <None Remove="attestationResultsPacked.json" />
    <None Remove="attestationResultsU2F.json" />
>>>>>>> 37fd4b62
    <None Remove="json1.json" />
    <None Remove="json2.json" />
    <None Remove="options1.json" />
    <None Remove="options2.json" />
  </ItemGroup>

  <ItemGroup>
<<<<<<< HEAD
    <Content Include="assertionNoneOptions.json">
      <CopyToOutputDirectory>PreserveNewest</CopyToOutputDirectory>
    </Content>
    <Content Include="assertionNoneResponse.json">
      <CopyToOutputDirectory>PreserveNewest</CopyToOutputDirectory>
    </Content>
    <Content Include="attestionNoneResponse.json">
      <CopyToOutputDirectory>PreserveNewest</CopyToOutputDirectory>
    </Content>
    <Content Include="attestionNoneOptions.json">
=======
    <Content Include="attestationOptionsNone.json">
      <CopyToOutputDirectory>PreserveNewest</CopyToOutputDirectory>
    </Content>
    <Content Include="attestationOptionsPacked.json">
      <CopyToOutputDirectory>PreserveNewest</CopyToOutputDirectory>
    </Content>
    <Content Include="attestationOptionsU2F.json">
      <CopyToOutputDirectory>PreserveNewest</CopyToOutputDirectory>
    </Content>
    <Content Include="attestationResultsNone.json">
      <CopyToOutputDirectory>PreserveNewest</CopyToOutputDirectory>
    </Content>
    <Content Include="attestationResultsPacked.json">
      <CopyToOutputDirectory>PreserveNewest</CopyToOutputDirectory>
    </Content>
    <Content Include="attestationResultsU2F.json">
>>>>>>> 37fd4b62
      <CopyToOutputDirectory>PreserveNewest</CopyToOutputDirectory>
    </Content>
    <Content Include="json2.json">
      <CopyToOutputDirectory>PreserveNewest</CopyToOutputDirectory>
    </Content>
    <Content Include="options2.json">
      <CopyToOutputDirectory>PreserveNewest</CopyToOutputDirectory>
    </Content>
    <Content Include="options1.json">
      <CopyToOutputDirectory>PreserveNewest</CopyToOutputDirectory>
    </Content>
    <Content Include="json1.json">
      <CopyToOutputDirectory>PreserveNewest</CopyToOutputDirectory>
    </Content>
  </ItemGroup>

  <ItemGroup>
    <PackageReference Include="Microsoft.NET.Test.Sdk" Version="15.5.0" />
    <PackageReference Include="xunit" Version="2.3.1" />
    <PackageReference Include="xunit.runner.visualstudio" Version="2.3.1" />
    <DotNetCliToolReference Include="dotnet-xunit" Version="2.3.1" />
  </ItemGroup>

  <ItemGroup>
    <ProjectReference Include="..\fido2-net-lib\fido2-net-lib.csproj" />
  </ItemGroup>

</Project><|MERGE_RESOLUTION|>--- conflicted
+++ resolved
@@ -7,19 +7,16 @@
   </PropertyGroup>
 
   <ItemGroup>
-<<<<<<< HEAD
     <None Remove="assertionNoneOptions.json" />
     <None Remove="assertionNoneResponse.json" />
-    <None Remove="attestionNoneOptions.json" />
-    <None Remove="attestionNoneResponse.json" />
-=======
     <None Remove="attestationOptionsNone.json" />
     <None Remove="attestationOptionsPacked.json" />
     <None Remove="attestationOptionsU2F.json" />
     <None Remove="attestationResultsNone.json" />
     <None Remove="attestationResultsPacked.json" />
     <None Remove="attestationResultsU2F.json" />
->>>>>>> 37fd4b62
+    <None Remove="attestionNoneOptions.json" />
+    <None Remove="attestionNoneResponse.json" />
     <None Remove="json1.json" />
     <None Remove="json2.json" />
     <None Remove="options1.json" />
@@ -27,18 +24,12 @@
   </ItemGroup>
 
   <ItemGroup>
-<<<<<<< HEAD
     <Content Include="assertionNoneOptions.json">
       <CopyToOutputDirectory>PreserveNewest</CopyToOutputDirectory>
     </Content>
     <Content Include="assertionNoneResponse.json">
       <CopyToOutputDirectory>PreserveNewest</CopyToOutputDirectory>
     </Content>
-    <Content Include="attestionNoneResponse.json">
-      <CopyToOutputDirectory>PreserveNewest</CopyToOutputDirectory>
-    </Content>
-    <Content Include="attestionNoneOptions.json">
-=======
     <Content Include="attestationOptionsNone.json">
       <CopyToOutputDirectory>PreserveNewest</CopyToOutputDirectory>
     </Content>
@@ -55,7 +46,12 @@
       <CopyToOutputDirectory>PreserveNewest</CopyToOutputDirectory>
     </Content>
     <Content Include="attestationResultsU2F.json">
->>>>>>> 37fd4b62
+      <CopyToOutputDirectory>PreserveNewest</CopyToOutputDirectory>
+    </Content>
+    <Content Include="attestionNoneOptions.json">
+      <CopyToOutputDirectory>PreserveNewest</CopyToOutputDirectory>
+    </Content>
+    <Content Include="attestionNoneResponse.json">
       <CopyToOutputDirectory>PreserveNewest</CopyToOutputDirectory>
     </Content>
     <Content Include="json2.json">
